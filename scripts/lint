--- conflicted
+++ resolved
@@ -13,11 +13,7 @@
 "
 }
 
-<<<<<<< HEAD
-EC_EXCLUDE="(__pycache__|.git|.coverage|coverage.xml|.*\.egg-info|.mypy_cache|.tif|.tiff|.npy|.ipynb|.hdr|.json)"
-=======
-EC_EXCLUDE="(__pycache__|.git|.coverage|coverage.xml|.*\.egg-info|.mypy_cache|.tif|.tiff|.npy|.ipynb|.md|.json|Dockerfile)"
->>>>>>> 865eb4c9
+EC_EXCLUDE="(__pycache__|.git|.coverage|coverage.xml|.*\.egg-info|.mypy_cache|.tif|.tiff|.npy|.ipynb|.md|.hdr|.json|Dockerfile)"
 
 DIRS_TO_CHECK=("src" "tests" "scripts")
 
@@ -32,17 +28,11 @@
         echo "Running isort"
         isort --check .
         # Code formatting
-<<<<<<< HEAD
         echo "Running yapf"
-        yapf -dpr ${DIRS_TO_CHECK[@]}
+        yapf -dpr ${DIRS_TO_CHECK[@]} -e "$EC_EXCLUDE"
         # Lint
         echo "Running flake8"
-        flake8 ${DIRS_TO_CHECK[@]}
-=======
-        yapf -dpr ${DIRS_TO_CHECK[@]} -e "$EC_EXCLUDE"
-        # Lint
         flake8 ${DIRS_TO_CHECK[@]} --exclude "$EC_EXCLUDE"
->>>>>>> 865eb4c9
         # Type checking
         echo "Running mypy"
         mypy src
